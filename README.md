--- conflicted
+++ resolved
@@ -3,8 +3,7 @@
 
 ![Build](https://github.com/ElderResearch/commons-jvm/workflows/Java%20CI%20with%20Maven/badge.svg)
 
-<<<<<<< HEAD
-A "toolbox" of langauge extensions and utilities for JVM-based languages, like Java. Supports Java 8 and Java 11.
+A "toolbox" of language extensions and utilities for JVM-based languages, like Java. Supports Java 8 and Java 11.
 
 ## Maven
 
@@ -42,9 +41,6 @@
 for Java 8.
 
 # Dependencies
-=======
-A "toolbox" of language extensions and utilities for JVM-based languages, like Java.
->>>>>>> b05383bf
 
 This sends the following transitive dependencies:
 * Apache [Commons Lang](http://commons.apache.org/proper/commons-lang/) and [Commons Text](http://commons.apache.org/proper/commons-text/)
@@ -55,16 +51,10 @@
 
 ## Overview
 
-<<<<<<< HEAD
-Some of the utilties in this project include:
+Some of the utilities in this project include:
 - `Config`, `YAMLConfig`, and `EnvironmentTree`: Powerful configuration that supports a configuration bean via YAML (or any other supported Jackson format) with environment (environment variable and/or system property) overrides.
 - `DaemonWorker`: An easy to use wrapper around a daemon thread and a blocking queue for multithreaded, queueable tasks.
-- `@Documentation`: Annotation to faciliate code generation and documentation of system components that can be reflected at runtime
-=======
-Some of the utilities in this project include:
 - `@Documentation`: Annotation to facilitate code generation and documentation of system components that can be reflected at runtime
-- `PropertiesKey` and `PreferencesKey`: Support enum-based simple key/value config via a file, the registry, system properties or environment variables
->>>>>>> b05383bf
 - `NumberExtractor` and `DateExtractor`: General-purpose/robust number and date parser/extractor that uses all localized formats available to the JVM to extract values from text.
 - `IteratorCloseable`, `IteratorMultithreaded`, and `IteratorWithSize`: Variants on the standard `Iterator` pattern offering deterministic progress, closeability, and parallelism.
 - `LambdaUtils`: Utilities for using Java 8 lambdas
